--- conflicted
+++ resolved
@@ -131,7 +131,6 @@
 	return err
 }
 
-<<<<<<< HEAD
 func (t *RoomserverInternalAPITrace) PerformAdminPurgeRoom(
 	ctx context.Context,
 	req *PerformAdminPurgeRoomRequest,
@@ -139,7 +138,9 @@
 ) error {
 	err := t.Impl.PerformAdminPurgeRoom(ctx, req, res)
 	util.GetLogger(ctx).WithError(err).Infof("PerformAdminPurgeRoom req=%+v res=%+v", js(req), js(res))
-=======
+	return err
+}
+
 func (t *RoomserverInternalAPITrace) PerformAdminDownloadState(
 	ctx context.Context,
 	req *PerformAdminDownloadStateRequest,
@@ -147,7 +148,6 @@
 ) error {
 	err := t.Impl.PerformAdminDownloadState(ctx, req, res)
 	util.GetLogger(ctx).WithError(err).Infof("PerformAdminDownloadState req=%+v res=%+v", js(req), js(res))
->>>>>>> e87f5763
 	return err
 }
 
