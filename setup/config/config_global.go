package config

import (
	"crypto/hmac"
	"crypto/sha256"
	"encoding/hex"
	"fmt"
	"html/template"
	"math/rand"
	"net/url"
	"path/filepath"
	textTemplate "text/template"
	"time"

	"github.com/matrix-org/gomatrixserverlib"
	"golang.org/x/crypto/ed25519"
)

type Global struct {
	// The name of the server. This is usually the domain name, e.g 'matrix.org', 'localhost'.
	ServerName gomatrixserverlib.ServerName `yaml:"server_name"`

	// Path to the private key which will be used to sign requests and events.
	PrivateKeyPath Path `yaml:"private_key"`

	// The private key which will be used to sign requests and events.
	PrivateKey ed25519.PrivateKey `yaml:"-"`

	// An arbitrary string used to uniquely identify the PrivateKey. Must start with the
	// prefix "ed25519:".
	KeyID gomatrixserverlib.KeyID `yaml:"-"`

	// Information about old private keys that used to be used to sign requests and
	// events on this domain. They will not be used but will be advertised to other
	// servers that ask for them to help verify old events.
	OldVerifyKeys []OldVerifyKeys `yaml:"old_private_keys"`

	// How long a remote server can cache our server key for before requesting it again.
	// Increasing this number will reduce the number of requests made by remote servers
	// for our key, but increases the period a compromised key will be considered valid
	// by remote servers.
	// Defaults to 24 hours.
	KeyValidityPeriod time.Duration `yaml:"key_validity_period"`

	// Global pool of database connections, which is used only in monolith mode. If a
	// component does not specify any database options of its own, then this pool of
	// connections will be used instead. This way we don't have to manage connection
	// counts on a per-component basis, but can instead do it for the entire monolith.
	// In a polylith deployment, this will be ignored.
	DatabaseOptions DatabaseOptions `yaml:"database"`

	// The server name to delegate server-server communications to, with optional port
	WellKnownServerName string `yaml:"well_known_server_name"`

	// Disables federation. Dendrite will not be able to make any outbound HTTP requests
	// to other servers and the federation API will not be exposed.
	DisableFederation bool `yaml:"disable_federation"`

	// Configures the handling of presence events.
	Presence PresenceOptions `yaml:"presence"`

	// List of domains that the server will trust as identity servers to
	// verify third-party identifiers.
	// Defaults to an empty array.
	TrustedIDServers []string `yaml:"trusted_third_party_id_servers"`

	// JetStream configuration
	JetStream JetStream `yaml:"jetstream"`

	// Metrics configuration
	Metrics Metrics `yaml:"metrics"`

	// Sentry configuration
	Sentry Sentry `yaml:"sentry"`

	// DNS caching options for all outbound HTTP requests
	DNSCache DNSCacheOptions `yaml:"dns_cache"`

	// ServerNotices configuration used for sending server notices
	ServerNotices ServerNotices `yaml:"server_notices"`

<<<<<<< HEAD
	// Consent tracking options
	UserConsentOptions UserConsentOptions `yaml:"user_consent"`
=======
	// ReportStats configures opt-in anonymous stats reporting.
	ReportStats ReportStats `yaml:"report_stats"`
>>>>>>> 4705f576
}

func (c *Global) Defaults(generate bool) {
	if generate {
		c.ServerName = "localhost"
		c.PrivateKeyPath = "matrix_key.pem"
		_, c.PrivateKey, _ = ed25519.GenerateKey(rand.New(rand.NewSource(0)))
		c.KeyID = "ed25519:auto"
	}
	c.KeyValidityPeriod = time.Hour * 24 * 7

	c.JetStream.Defaults(generate)
	c.Metrics.Defaults(generate)
	c.DNSCache.Defaults()
	c.Sentry.Defaults()
	c.UserConsentOptions.Defaults()
	c.ServerNotices.Defaults(generate)
	c.ReportStats.Defaults()
}

func (c *Global) Verify(configErrs *ConfigErrors, isMonolith bool) {
	checkNotEmpty(configErrs, "global.server_name", string(c.ServerName))
	checkNotEmpty(configErrs, "global.private_key", string(c.PrivateKeyPath))

	c.JetStream.Verify(configErrs, isMonolith)
	c.Metrics.Verify(configErrs, isMonolith)
	c.Sentry.Verify(configErrs, isMonolith)
	c.DNSCache.Verify(configErrs, isMonolith)
	c.UserConsentOptions.Verify(configErrs, isMonolith)
	c.ServerNotices.Verify(configErrs, isMonolith)
	c.ReportStats.Verify(configErrs, isMonolith)
}

type OldVerifyKeys struct {
	// Path to the private key.
	PrivateKeyPath Path `yaml:"private_key"`

	// The private key itself.
	PrivateKey ed25519.PrivateKey `yaml:"-"`

	// The key ID of the private key.
	KeyID gomatrixserverlib.KeyID `yaml:"-"`

	// When the private key was designed as "expired", as a UNIX timestamp
	// in millisecond precision.
	ExpiredAt gomatrixserverlib.Timestamp `yaml:"expired_at"`
}

// The configuration to use for Prometheus metrics
type Metrics struct {
	// Whether or not the metrics are enabled
	Enabled bool `yaml:"enabled"`
	// Use BasicAuth for Authorization
	BasicAuth struct {
		// Authorization via Static Username & Password
		// Hardcoded Username and Password
		Username string `yaml:"username"`
		Password string `yaml:"password"`
	} `yaml:"basic_auth"`
}

func (c *Metrics) Defaults(generate bool) {
	c.Enabled = false
	if generate {
		c.BasicAuth.Username = "metrics"
		c.BasicAuth.Password = "metrics"
	}
}

func (c *Metrics) Verify(configErrs *ConfigErrors, isMonolith bool) {
}

// ServerNotices defines the configuration used for sending server notices
type ServerNotices struct {
	Enabled bool `yaml:"enabled"`
	// The localpart to be used when sending notices
	LocalPart string `yaml:"local_part"`
	// The displayname to be used when sending notices
	DisplayName string `yaml:"display_name"`
	// The avatar of this user
	AvatarURL string `yaml:"avatar"`
	// The roomname to be used when creating messages
	RoomName string `yaml:"room_name"`
}

func (c *ServerNotices) Defaults(generate bool) {
	if generate {
		c.Enabled = true
		c.LocalPart = "_server"
		c.DisplayName = "Server Alert"
		c.RoomName = "Server Alert"
		c.AvatarURL = ""
	}
}

func (c *ServerNotices) Verify(errors *ConfigErrors, isMonolith bool) {}

// ReportStats configures opt-in anonymous stats reporting.
type ReportStats struct {
	// Enabled configures anonymous usage stats of the server
	Enabled bool `yaml:"enabled"`

	// Endpoint the endpoint to report stats to
	Endpoint string `yaml:"endpoint"`
}

func (c *ReportStats) Defaults() {
	c.Enabled = false
	c.Endpoint = "https://matrix.org/report-usage-stats/push"
}

func (c *ReportStats) Verify(configErrs *ConfigErrors, isMonolith bool) {
	if c.Enabled {
		checkNotEmpty(configErrs, "global.report_stats.endpoint", c.Endpoint)
	}
}

// The configuration to use for Sentry error reporting
type Sentry struct {
	Enabled bool `yaml:"enabled"`
	// The DSN to connect to e.g "https://examplePublicKey@o0.ingest.sentry.io/0"
	// See https://docs.sentry.io/platforms/go/configuration/options/
	DSN string `yaml:"dsn"`
	// The environment e.g "production"
	// See https://docs.sentry.io/platforms/go/configuration/environments/
	Environment string `yaml:"environment"`
}

func (c *Sentry) Defaults() {
	c.Enabled = false
}

func (c *Sentry) Verify(configErrs *ConfigErrors, isMonolith bool) {
}

type DatabaseOptions struct {
	// The connection string, file:filename.db or postgres://server....
	ConnectionString DataSource `yaml:"connection_string"`
	// Maximum open connections to the DB (0 = use default, negative means unlimited)
	MaxOpenConnections int `yaml:"max_open_conns"`
	// Maximum idle connections to the DB (0 = use default, negative means unlimited)
	MaxIdleConnections int `yaml:"max_idle_conns"`
	// maximum amount of time (in seconds) a connection may be reused (<= 0 means unlimited)
	ConnMaxLifetimeSeconds int `yaml:"conn_max_lifetime"`
}

func (c *DatabaseOptions) Defaults(conns int) {
	c.MaxOpenConnections = conns
	c.MaxIdleConnections = 2
	c.ConnMaxLifetimeSeconds = -1
}

func (c *DatabaseOptions) Verify(configErrs *ConfigErrors, isMonolith bool) {
}

// MaxIdleConns returns maximum idle connections to the DB
func (c DatabaseOptions) MaxIdleConns() int {
	return c.MaxIdleConnections
}

// MaxOpenConns returns maximum open connections to the DB
func (c DatabaseOptions) MaxOpenConns() int {
	return c.MaxOpenConnections
}

// ConnMaxLifetime returns maximum amount of time a connection may be reused
func (c DatabaseOptions) ConnMaxLifetime() time.Duration {
	return time.Duration(c.ConnMaxLifetimeSeconds) * time.Second
}

type DNSCacheOptions struct {
	// Whether the DNS cache is enabled or not
	Enabled bool `yaml:"enabled"`
	// How many entries to store in the DNS cache at a given time
	CacheSize int `yaml:"cache_size"`
	// How long a cache entry should be considered valid for
	CacheLifetime time.Duration `yaml:"cache_lifetime"`
}

func (c *DNSCacheOptions) Defaults() {
	c.Enabled = false
	c.CacheSize = 256
	c.CacheLifetime = time.Minute * 5
}

func (c *DNSCacheOptions) Verify(configErrs *ConfigErrors, isMonolith bool) {
	checkPositive(configErrs, "cache_size", int64(c.CacheSize))
	checkPositive(configErrs, "cache_lifetime", int64(c.CacheLifetime))
}

// Consent tracking configuration
// If either require_at_registration or send_server_notice_to_guest are true, consent
// messages will be sent to the users.
type UserConsentOptions struct {
	// If consent tracking is enabled or not
	Enabled bool `yaml:"enabled"`
	// Randomly generated string to be used to calculate the HMAC
	FormSecret string `yaml:"form_secret"`
	// Require consent when user registers for the first time
	RequireAtRegistration bool `yaml:"require_at_registration"`
	// The name to be shown to the user
	PolicyName string `yaml:"policy_name"`
	// The directory to search for *.gohtml templates
	TemplateDir string `yaml:"template_dir"`
	// The version of the policy. When loading templates, ".gohtml" template is added as a suffix
	// e.g: ${template_dir}/1.0.gohtml needs to exist, if this is set to 1.0
	Version string `yaml:"version"`
	// Send a consent message to guest users
	SendServerNoticeToGuest bool `yaml:"send_server_notice_to_guest"`
	// Default message to send to users
	ServerNoticeContent struct {
		MsgType string `yaml:"msg_type"`
		Body    string `yaml:"body"`
	} `yaml:"server_notice_content"`
	// The error message to display if the user hasn't given their consent yet
	BlockEventsError string `yaml:"block_events_error"`
	// All loaded templates
	Templates     *template.Template     `yaml:"-"`
	TextTemplates *textTemplate.Template `yaml:"-"`
	// The base URL this homeserver will serve clients on, e.g. https://matrix.org
	BaseURL string `yaml:"base_url"`
}

func (c *UserConsentOptions) Defaults() {
	c.Enabled = false
	c.RequireAtRegistration = false
	c.SendServerNoticeToGuest = false
	c.PolicyName = "Privacy Policy"
	c.Version = "1.0"
	c.TemplateDir = "./templates/privacy"
}

func (c *UserConsentOptions) Verify(configErrors *ConfigErrors, isMonolith bool) {
	if !c.Enabled {
		return
	}

	checkNotEmpty(configErrors, "template_dir", c.TemplateDir)
	checkNotEmpty(configErrors, "version", c.Version)
	checkNotEmpty(configErrors, "policy_name", c.PolicyName)
	checkNotEmpty(configErrors, "form_secret", c.FormSecret)
	checkNotEmpty(configErrors, "base_url", c.BaseURL)
	if len(*configErrors) > 0 {
		return
	}

	p, err := filepath.Abs(c.TemplateDir)
	if err != nil {
		configErrors.Add("unable to get template directory")
		return
	}

	c.TextTemplates = textTemplate.Must(textTemplate.New("blockEventsError").Parse(c.BlockEventsError))
	c.TextTemplates = textTemplate.Must(c.TextTemplates.New("serverNoticeTemplate").Parse(c.ServerNoticeContent.Body))

	// Read all defined *.gohtml templates
	t, err := template.ParseGlob(filepath.Join(p, "*.gohtml"))
	if err != nil || t == nil {
		configErrors.Add(fmt.Sprintf("unable to read consent templates: %+v", err))
		return
	}
	c.Templates = t
	// Verify we've got a template for the defined version
	versionTemplate := c.Templates.Lookup(c.Version + ".gohtml")
	if versionTemplate == nil {
		configErrors.Add(fmt.Sprintf("unable to load defined '%s' policy template", c.Version))
	}
}

// ConsentURL constructs the URL shown to users to accept the TOS
func (c *UserConsentOptions) ConsentURL(userID string) (string, error) {
	mac := hmac.New(sha256.New, []byte(c.FormSecret))
	_, err := mac.Write([]byte(userID))
	if err != nil {
		return "", err
	}
	userMAC := hex.EncodeToString(mac.Sum(nil))

	params := url.Values{}
	params.Add("u", userID)
	params.Add("h", userMAC)
	params.Add("v", c.Version)

	return fmt.Sprintf("%s/_matrix/client/consent?%s", c.BaseURL, params.Encode()), nil
}

// PresenceOptions defines possible configurations for presence events.
type PresenceOptions struct {
	// Whether inbound presence events are allowed
	EnableInbound bool `yaml:"enable_inbound"`
	// Whether outbound presence events are allowed
	EnableOutbound bool `yaml:"enable_outbound"`
}<|MERGE_RESOLUTION|>--- conflicted
+++ resolved
@@ -79,13 +79,11 @@
 	// ServerNotices configuration used for sending server notices
 	ServerNotices ServerNotices `yaml:"server_notices"`
 
-<<<<<<< HEAD
 	// Consent tracking options
 	UserConsentOptions UserConsentOptions `yaml:"user_consent"`
-=======
+
 	// ReportStats configures opt-in anonymous stats reporting.
 	ReportStats ReportStats `yaml:"report_stats"`
->>>>>>> 4705f576
 }
 
 func (c *Global) Defaults(generate bool) {
