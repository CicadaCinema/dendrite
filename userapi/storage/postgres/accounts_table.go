--- conflicted
+++ resolved
@@ -207,8 +207,7 @@
 		stmt = sqlutil.TxStmt(txn, stmt)
 	}
 	err = stmt.QueryRowContext(ctx).Scan(&id)
-<<<<<<< HEAD
-	return
+	return id + 1, err
 }
 
 // selectPrivacyPolicy gets the current privacy policy a specific user accepted
@@ -289,7 +288,4 @@
 	}
 	_, err = stmt.ExecContext(ctx, roomID, localpart)
 	return
-=======
-	return id + 1, err
->>>>>>> 979a551f
 }