--- conflicted
+++ resolved
@@ -761,7 +761,11 @@
 	})
 }
 
-<<<<<<< HEAD
+// UserStatistics populates types.UserStatistics, used in reports.
+func (d *Database) UserStatistics(ctx context.Context) (*types.UserStatistics, *types.DatabaseEngine, error) {
+	return d.Stats.UserStatistics(ctx, nil)
+}
+
 // GetPrivacyPolicy returns the accepted privacy policy version, if any.
 func (d *Database) GetPrivacyPolicy(ctx context.Context, localpart string) (policyVersion string, err error) {
 	err = d.Writer.Do(d.DB, nil, func(txn *sql.Tx) error {
@@ -799,9 +803,4 @@
 		return d.Accounts.UpdateServerNoticeRoomID(ctx, txn, localpart, roomID)
 	})
 	return
-=======
-// UserStatistics populates types.UserStatistics, used in reports.
-func (d *Database) UserStatistics(ctx context.Context) (*types.UserStatistics, *types.DatabaseEngine, error) {
-	return d.Stats.UserStatistics(ctx, nil)
->>>>>>> 4705f576
 }