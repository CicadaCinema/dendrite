--- conflicted
+++ resolved
@@ -265,7 +265,88 @@
 			return util.JSONResponse{Code: http.StatusOK, JSON: &response}
 		}),
 	)
-<<<<<<< HEAD
+	internalAPIMux.Handle(QueryNotificationsPath,
+		httputil.MakeInternalAPI("queryNotifications", func(req *http.Request) util.JSONResponse {
+			var request api.QueryNotificationsRequest
+			var response api.QueryNotificationsResponse
+			if err := json.NewDecoder(req.Body).Decode(&request); err != nil {
+				return util.MessageResponse(http.StatusBadRequest, err.Error())
+			}
+			if err := s.QueryNotifications(req.Context(), &request, &response); err != nil {
+				return util.ErrorResponse(err)
+			}
+			return util.JSONResponse{Code: http.StatusOK, JSON: &response}
+		}),
+	)
+
+	internalAPIMux.Handle(PerformPusherSetPath,
+		httputil.MakeInternalAPI("performPusherSet", func(req *http.Request) util.JSONResponse {
+			request := api.PerformPusherSetRequest{}
+			response := struct{}{}
+			if err := json.NewDecoder(req.Body).Decode(&request); err != nil {
+				return util.MessageResponse(http.StatusBadRequest, err.Error())
+			}
+			if err := s.PerformPusherSet(req.Context(), &request, &response); err != nil {
+				return util.ErrorResponse(err)
+			}
+			return util.JSONResponse{Code: http.StatusOK, JSON: &response}
+		}),
+	)
+	internalAPIMux.Handle(PerformPusherDeletionPath,
+		httputil.MakeInternalAPI("performPusherDeletion", func(req *http.Request) util.JSONResponse {
+			request := api.PerformPusherDeletionRequest{}
+			response := struct{}{}
+			if err := json.NewDecoder(req.Body).Decode(&request); err != nil {
+				return util.MessageResponse(http.StatusBadRequest, err.Error())
+			}
+			if err := s.PerformPusherDeletion(req.Context(), &request, &response); err != nil {
+				return util.ErrorResponse(err)
+			}
+			return util.JSONResponse{Code: http.StatusOK, JSON: &response}
+		}),
+	)
+
+	internalAPIMux.Handle(QueryPushersPath,
+		httputil.MakeInternalAPI("queryPushers", func(req *http.Request) util.JSONResponse {
+			request := api.QueryPushersRequest{}
+			response := api.QueryPushersResponse{}
+			if err := json.NewDecoder(req.Body).Decode(&request); err != nil {
+				return util.MessageResponse(http.StatusBadRequest, err.Error())
+			}
+			if err := s.QueryPushers(req.Context(), &request, &response); err != nil {
+				return util.ErrorResponse(err)
+			}
+			return util.JSONResponse{Code: http.StatusOK, JSON: &response}
+		}),
+	)
+
+	internalAPIMux.Handle(PerformPushRulesPutPath,
+		httputil.MakeInternalAPI("performPushRulesPut", func(req *http.Request) util.JSONResponse {
+			request := api.PerformPushRulesPutRequest{}
+			response := struct{}{}
+			if err := json.NewDecoder(req.Body).Decode(&request); err != nil {
+				return util.MessageResponse(http.StatusBadRequest, err.Error())
+			}
+			if err := s.PerformPushRulesPut(req.Context(), &request, &response); err != nil {
+				return util.ErrorResponse(err)
+			}
+			return util.JSONResponse{Code: http.StatusOK, JSON: &response}
+		}),
+	)
+
+	internalAPIMux.Handle(QueryPushRulesPath,
+		httputil.MakeInternalAPI("queryPushRules", func(req *http.Request) util.JSONResponse {
+			request := api.QueryPushRulesRequest{}
+			response := api.QueryPushRulesResponse{}
+			if err := json.NewDecoder(req.Body).Decode(&request); err != nil {
+				return util.MessageResponse(http.StatusBadRequest, err.Error())
+			}
+			if err := s.QueryPushRules(req.Context(), &request, &response); err != nil {
+				return util.ErrorResponse(err)
+			}
+			return util.JSONResponse{Code: http.StatusOK, JSON: &response}
+		}),
+	)
 	internalAPIMux.Handle(QueryPolicyVersionPath,
 		httputil.MakeInternalAPI("queryPolicyVersion", func(req *http.Request) util.JSONResponse {
 			request := api.QueryPolicyVersionRequest{}
@@ -276,22 +357,10 @@
 			err := s.QueryPolicyVersion(req.Context(), &request, &response)
 			if err != nil {
 				return util.JSONResponse{Code: http.StatusBadRequest, JSON: &response}
-=======
-	internalAPIMux.Handle(QueryNotificationsPath,
-		httputil.MakeInternalAPI("queryNotifications", func(req *http.Request) util.JSONResponse {
-			var request api.QueryNotificationsRequest
-			var response api.QueryNotificationsResponse
-			if err := json.NewDecoder(req.Body).Decode(&request); err != nil {
-				return util.MessageResponse(http.StatusBadRequest, err.Error())
-			}
-			if err := s.QueryNotifications(req.Context(), &request, &response); err != nil {
-				return util.ErrorResponse(err)
->>>>>>> f75169c3
-			}
-			return util.JSONResponse{Code: http.StatusOK, JSON: &response}
-		}),
-	)
-<<<<<<< HEAD
+			}
+			return util.JSONResponse{Code: http.StatusOK, JSON: &response}
+		}),
+	)
 	internalAPIMux.Handle(QueryOutdatedPolicyUsersPath,
 		httputil.MakeInternalAPI("queryOutdatedPolicyUsers", func(req *http.Request) util.JSONResponse {
 			request := api.QueryOutdatedPolicyRequest{}
@@ -302,23 +371,10 @@
 			err := s.QueryOutdatedPolicy(req.Context(), &request, &response)
 			if err != nil {
 				return util.JSONResponse{Code: http.StatusBadRequest, JSON: &response}
-=======
-
-	internalAPIMux.Handle(PerformPusherSetPath,
-		httputil.MakeInternalAPI("performPusherSet", func(req *http.Request) util.JSONResponse {
-			request := api.PerformPusherSetRequest{}
-			response := struct{}{}
-			if err := json.NewDecoder(req.Body).Decode(&request); err != nil {
-				return util.MessageResponse(http.StatusBadRequest, err.Error())
-			}
-			if err := s.PerformPusherSet(req.Context(), &request, &response); err != nil {
-				return util.ErrorResponse(err)
->>>>>>> f75169c3
-			}
-			return util.JSONResponse{Code: http.StatusOK, JSON: &response}
-		}),
-	)
-<<<<<<< HEAD
+			}
+			return util.JSONResponse{Code: http.StatusOK, JSON: &response}
+		}),
+	)
 	internalAPIMux.Handle(PerformUpdatePolicyVersionPath,
 		httputil.MakeInternalAPI("performUpdatePolicyVersionPath", func(req *http.Request) util.JSONResponse {
 			request := api.UpdatePolicyVersionRequest{}
@@ -329,59 +385,6 @@
 			err := s.PerformUpdatePolicyVersion(req.Context(), &request, &response)
 			if err != nil {
 				return util.JSONResponse{Code: http.StatusBadRequest, JSON: &response}
-=======
-	internalAPIMux.Handle(PerformPusherDeletionPath,
-		httputil.MakeInternalAPI("performPusherDeletion", func(req *http.Request) util.JSONResponse {
-			request := api.PerformPusherDeletionRequest{}
-			response := struct{}{}
-			if err := json.NewDecoder(req.Body).Decode(&request); err != nil {
-				return util.MessageResponse(http.StatusBadRequest, err.Error())
-			}
-			if err := s.PerformPusherDeletion(req.Context(), &request, &response); err != nil {
-				return util.ErrorResponse(err)
-			}
-			return util.JSONResponse{Code: http.StatusOK, JSON: &response}
-		}),
-	)
-
-	internalAPIMux.Handle(QueryPushersPath,
-		httputil.MakeInternalAPI("queryPushers", func(req *http.Request) util.JSONResponse {
-			request := api.QueryPushersRequest{}
-			response := api.QueryPushersResponse{}
-			if err := json.NewDecoder(req.Body).Decode(&request); err != nil {
-				return util.MessageResponse(http.StatusBadRequest, err.Error())
-			}
-			if err := s.QueryPushers(req.Context(), &request, &response); err != nil {
-				return util.ErrorResponse(err)
-			}
-			return util.JSONResponse{Code: http.StatusOK, JSON: &response}
-		}),
-	)
-
-	internalAPIMux.Handle(PerformPushRulesPutPath,
-		httputil.MakeInternalAPI("performPushRulesPut", func(req *http.Request) util.JSONResponse {
-			request := api.PerformPushRulesPutRequest{}
-			response := struct{}{}
-			if err := json.NewDecoder(req.Body).Decode(&request); err != nil {
-				return util.MessageResponse(http.StatusBadRequest, err.Error())
-			}
-			if err := s.PerformPushRulesPut(req.Context(), &request, &response); err != nil {
-				return util.ErrorResponse(err)
-			}
-			return util.JSONResponse{Code: http.StatusOK, JSON: &response}
-		}),
-	)
-
-	internalAPIMux.Handle(QueryPushRulesPath,
-		httputil.MakeInternalAPI("queryPushRules", func(req *http.Request) util.JSONResponse {
-			request := api.QueryPushRulesRequest{}
-			response := api.QueryPushRulesResponse{}
-			if err := json.NewDecoder(req.Body).Decode(&request); err != nil {
-				return util.MessageResponse(http.StatusBadRequest, err.Error())
-			}
-			if err := s.QueryPushRules(req.Context(), &request, &response); err != nil {
-				return util.ErrorResponse(err)
->>>>>>> f75169c3
 			}
 			return util.JSONResponse{Code: http.StatusOK, JSON: &response}
 		}),
