// Copyright 2020 The Matrix.org Foundation C.I.C.
//
// Licensed under the Apache License, Version 2.0 (the "License");
// you may not use this file except in compliance with the License.
// You may obtain a copy of the License at
//
//     http://www.apache.org/licenses/LICENSE-2.0
//
// Unless required by applicable law or agreed to in writing, software
// distributed under the License is distributed on an "AS IS" BASIS,
// WITHOUT WARRANTIES OR CONDITIONS OF ANY KIND, either express or implied.
// See the License for the specific language governing permissions and
// limitations under the License.

package inthttp

import (
	"context"
	"errors"
	"net/http"

	"github.com/matrix-org/dendrite/internal/httputil"
	"github.com/matrix-org/dendrite/userapi/api"
	"github.com/opentracing/opentracing-go"
)

// HTTP paths for the internal HTTP APIs
const (
	InputAccountDataPath = "/userapi/inputAccountData"

	PerformDeviceCreationPath      = "/userapi/performDeviceCreation"
	PerformAccountCreationPath     = "/userapi/performAccountCreation"
	PerformPasswordUpdatePath      = "/userapi/performPasswordUpdate"
	PerformDeviceDeletionPath      = "/userapi/performDeviceDeletion"
	PerformLastSeenUpdatePath      = "/userapi/performLastSeenUpdate"
	PerformDeviceUpdatePath        = "/userapi/performDeviceUpdate"
	PerformAccountDeactivationPath = "/userapi/performAccountDeactivation"
	PerformOpenIDTokenCreationPath = "/userapi/performOpenIDTokenCreation"
	PerformKeyBackupPath           = "/userapi/performKeyBackup"
<<<<<<< HEAD
	PerformUpdatePolicyVersionPath = "/userapi/performUpdatePolicyVersion"

	QueryKeyBackupPath           = "/userapi/queryKeyBackup"
	QueryProfilePath             = "/userapi/queryProfile"
	QueryAccessTokenPath         = "/userapi/queryAccessToken"
	QueryDevicesPath             = "/userapi/queryDevices"
	QueryAccountDataPath         = "/userapi/queryAccountData"
	QueryDeviceInfosPath         = "/userapi/queryDeviceInfos"
	QuerySearchProfilesPath      = "/userapi/querySearchProfiles"
	QueryOpenIDTokenPath         = "/userapi/queryOpenIDToken"
	QueryPolicyVersionPath       = "/userapi/queryPolicyVersion"
	QueryOutdatedPolicyUsersPath = "/userapi/queryOutdatedPolicy"
=======
	PerformPusherSetPath           = "/pushserver/performPusherSet"
	PerformPusherDeletionPath      = "/pushserver/performPusherDeletion"
	PerformPushRulesPutPath        = "/pushserver/performPushRulesPut"

	QueryKeyBackupPath      = "/userapi/queryKeyBackup"
	QueryProfilePath        = "/userapi/queryProfile"
	QueryAccessTokenPath    = "/userapi/queryAccessToken"
	QueryDevicesPath        = "/userapi/queryDevices"
	QueryAccountDataPath    = "/userapi/queryAccountData"
	QueryDeviceInfosPath    = "/userapi/queryDeviceInfos"
	QuerySearchProfilesPath = "/userapi/querySearchProfiles"
	QueryOpenIDTokenPath    = "/userapi/queryOpenIDToken"
	QueryPushersPath        = "/pushserver/queryPushers"
	QueryPushRulesPath      = "/pushserver/queryPushRules"
	QueryNotificationsPath  = "/pushserver/queryNotifications"
>>>>>>> f75169c3
)

// NewUserAPIClient creates a UserInternalAPI implemented by talking to a HTTP POST API.
// If httpClient is nil an error is returned
func NewUserAPIClient(
	apiURL string,
	httpClient *http.Client,
) (api.UserInternalAPI, error) {
	if httpClient == nil {
		return nil, errors.New("NewUserAPIClient: httpClient is <nil>")
	}
	return &httpUserInternalAPI{
		apiURL:     apiURL,
		httpClient: httpClient,
	}, nil
}

type httpUserInternalAPI struct {
	apiURL     string
	httpClient *http.Client
}

func (h *httpUserInternalAPI) InputAccountData(ctx context.Context, req *api.InputAccountDataRequest, res *api.InputAccountDataResponse) error {
	span, ctx := opentracing.StartSpanFromContext(ctx, "InputAccountData")
	defer span.Finish()

	apiURL := h.apiURL + InputAccountDataPath
	return httputil.PostJSON(ctx, span, h.httpClient, apiURL, req, res)
}

func (h *httpUserInternalAPI) PerformAccountCreation(
	ctx context.Context,
	request *api.PerformAccountCreationRequest,
	response *api.PerformAccountCreationResponse,
) error {
	span, ctx := opentracing.StartSpanFromContext(ctx, "PerformAccountCreation")
	defer span.Finish()

	apiURL := h.apiURL + PerformAccountCreationPath
	return httputil.PostJSON(ctx, span, h.httpClient, apiURL, request, response)
}

func (h *httpUserInternalAPI) PerformPasswordUpdate(
	ctx context.Context,
	request *api.PerformPasswordUpdateRequest,
	response *api.PerformPasswordUpdateResponse,
) error {
	span, ctx := opentracing.StartSpanFromContext(ctx, "PerformPasswordUpdate")
	defer span.Finish()

	apiURL := h.apiURL + PerformPasswordUpdatePath
	return httputil.PostJSON(ctx, span, h.httpClient, apiURL, request, response)
}

func (h *httpUserInternalAPI) PerformDeviceCreation(
	ctx context.Context,
	request *api.PerformDeviceCreationRequest,
	response *api.PerformDeviceCreationResponse,
) error {
	span, ctx := opentracing.StartSpanFromContext(ctx, "PerformDeviceCreation")
	defer span.Finish()

	apiURL := h.apiURL + PerformDeviceCreationPath
	return httputil.PostJSON(ctx, span, h.httpClient, apiURL, request, response)
}

func (h *httpUserInternalAPI) PerformDeviceDeletion(
	ctx context.Context,
	request *api.PerformDeviceDeletionRequest,
	response *api.PerformDeviceDeletionResponse,
) error {
	span, ctx := opentracing.StartSpanFromContext(ctx, "PerformDeviceDeletion")
	defer span.Finish()

	apiURL := h.apiURL + PerformDeviceDeletionPath
	return httputil.PostJSON(ctx, span, h.httpClient, apiURL, request, response)
}

func (h *httpUserInternalAPI) PerformLastSeenUpdate(
	ctx context.Context,
	req *api.PerformLastSeenUpdateRequest,
	res *api.PerformLastSeenUpdateResponse,
) error {
	span, ctx := opentracing.StartSpanFromContext(ctx, "PerformLastSeen")
	defer span.Finish()

	apiURL := h.apiURL + PerformLastSeenUpdatePath
	return httputil.PostJSON(ctx, span, h.httpClient, apiURL, req, res)
}

func (h *httpUserInternalAPI) PerformDeviceUpdate(ctx context.Context, req *api.PerformDeviceUpdateRequest, res *api.PerformDeviceUpdateResponse) error {
	span, ctx := opentracing.StartSpanFromContext(ctx, "PerformDeviceUpdate")
	defer span.Finish()

	apiURL := h.apiURL + PerformDeviceUpdatePath
	return httputil.PostJSON(ctx, span, h.httpClient, apiURL, req, res)
}

func (h *httpUserInternalAPI) PerformAccountDeactivation(ctx context.Context, req *api.PerformAccountDeactivationRequest, res *api.PerformAccountDeactivationResponse) error {
	span, ctx := opentracing.StartSpanFromContext(ctx, "PerformAccountDeactivation")
	defer span.Finish()

	apiURL := h.apiURL + PerformAccountDeactivationPath
	return httputil.PostJSON(ctx, span, h.httpClient, apiURL, req, res)
}

func (h *httpUserInternalAPI) PerformOpenIDTokenCreation(ctx context.Context, request *api.PerformOpenIDTokenCreationRequest, response *api.PerformOpenIDTokenCreationResponse) error {
	span, ctx := opentracing.StartSpanFromContext(ctx, "PerformOpenIDTokenCreation")
	defer span.Finish()

	apiURL := h.apiURL + PerformOpenIDTokenCreationPath
	return httputil.PostJSON(ctx, span, h.httpClient, apiURL, request, response)
}

func (h *httpUserInternalAPI) QueryProfile(
	ctx context.Context,
	request *api.QueryProfileRequest,
	response *api.QueryProfileResponse,
) error {
	span, ctx := opentracing.StartSpanFromContext(ctx, "QueryProfile")
	defer span.Finish()

	apiURL := h.apiURL + QueryProfilePath
	return httputil.PostJSON(ctx, span, h.httpClient, apiURL, request, response)
}

func (h *httpUserInternalAPI) QueryDeviceInfos(
	ctx context.Context,
	request *api.QueryDeviceInfosRequest,
	response *api.QueryDeviceInfosResponse,
) error {
	span, ctx := opentracing.StartSpanFromContext(ctx, "QueryDeviceInfos")
	defer span.Finish()

	apiURL := h.apiURL + QueryDeviceInfosPath
	return httputil.PostJSON(ctx, span, h.httpClient, apiURL, request, response)
}

func (h *httpUserInternalAPI) QueryAccessToken(
	ctx context.Context,
	request *api.QueryAccessTokenRequest,
	response *api.QueryAccessTokenResponse,
) error {
	span, ctx := opentracing.StartSpanFromContext(ctx, "QueryAccessToken")
	defer span.Finish()

	apiURL := h.apiURL + QueryAccessTokenPath
	return httputil.PostJSON(ctx, span, h.httpClient, apiURL, request, response)
}

func (h *httpUserInternalAPI) QueryDevices(ctx context.Context, req *api.QueryDevicesRequest, res *api.QueryDevicesResponse) error {
	span, ctx := opentracing.StartSpanFromContext(ctx, "QueryDevices")
	defer span.Finish()

	apiURL := h.apiURL + QueryDevicesPath
	return httputil.PostJSON(ctx, span, h.httpClient, apiURL, req, res)
}

func (h *httpUserInternalAPI) QueryAccountData(ctx context.Context, req *api.QueryAccountDataRequest, res *api.QueryAccountDataResponse) error {
	span, ctx := opentracing.StartSpanFromContext(ctx, "QueryAccountData")
	defer span.Finish()

	apiURL := h.apiURL + QueryAccountDataPath
	return httputil.PostJSON(ctx, span, h.httpClient, apiURL, req, res)
}

func (h *httpUserInternalAPI) QuerySearchProfiles(ctx context.Context, req *api.QuerySearchProfilesRequest, res *api.QuerySearchProfilesResponse) error {
	span, ctx := opentracing.StartSpanFromContext(ctx, "QuerySearchProfiles")
	defer span.Finish()

	apiURL := h.apiURL + QuerySearchProfilesPath
	return httputil.PostJSON(ctx, span, h.httpClient, apiURL, req, res)
}

func (h *httpUserInternalAPI) QueryOpenIDToken(ctx context.Context, req *api.QueryOpenIDTokenRequest, res *api.QueryOpenIDTokenResponse) error {
	span, ctx := opentracing.StartSpanFromContext(ctx, "QueryOpenIDToken")
	defer span.Finish()

	apiURL := h.apiURL + QueryOpenIDTokenPath
	return httputil.PostJSON(ctx, span, h.httpClient, apiURL, req, res)
}

func (h *httpUserInternalAPI) PerformKeyBackup(ctx context.Context, req *api.PerformKeyBackupRequest, res *api.PerformKeyBackupResponse) error {
	span, ctx := opentracing.StartSpanFromContext(ctx, "PerformKeyBackup")
	defer span.Finish()

	apiURL := h.apiURL + PerformKeyBackupPath
	err := httputil.PostJSON(ctx, span, h.httpClient, apiURL, req, res)
	if err != nil {
		res.Error = err.Error()
	}
	return nil
}
func (h *httpUserInternalAPI) QueryKeyBackup(ctx context.Context, req *api.QueryKeyBackupRequest, res *api.QueryKeyBackupResponse) {
	span, ctx := opentracing.StartSpanFromContext(ctx, "QueryKeyBackup")
	defer span.Finish()

	apiURL := h.apiURL + QueryKeyBackupPath
	err := httputil.PostJSON(ctx, span, h.httpClient, apiURL, req, res)
	if err != nil {
		res.Error = err.Error()
	}
}

<<<<<<< HEAD
func (h *httpUserInternalAPI) QueryPolicyVersion(ctx context.Context, req *api.QueryPolicyVersionRequest, res *api.QueryPolicyVersionResponse) error {
	span, ctx := opentracing.StartSpanFromContext(ctx, "QueryPolicyVersion")
	defer span.Finish()

	apiURL := h.apiURL + QueryPolicyVersionPath
	return httputil.PostJSON(ctx, span, h.httpClient, apiURL, req, res)
}

func (h *httpUserInternalAPI) QueryOutdatedPolicy(ctx context.Context, req *api.QueryOutdatedPolicyRequest, res *api.QueryOutdatedPolicyResponse) error {
	span, ctx := opentracing.StartSpanFromContext(ctx, "QueryOutdatedPolicy")
	defer span.Finish()

	apiURL := h.apiURL + QueryOutdatedPolicyUsersPath
	return httputil.PostJSON(ctx, span, h.httpClient, apiURL, req, res)
}

func (h *httpUserInternalAPI) PerformUpdatePolicyVersion(ctx context.Context, req *api.UpdatePolicyVersionRequest, res *api.UpdatePolicyVersionResponse) error {
	span, ctx := opentracing.StartSpanFromContext(ctx, "PerformUpdatePolicyVersion")
	defer span.Finish()

	apiURL := h.apiURL + PerformUpdatePolicyVersionPath
=======
func (h *httpUserInternalAPI) QueryNotifications(ctx context.Context, req *api.QueryNotificationsRequest, res *api.QueryNotificationsResponse) error {
	span, ctx := opentracing.StartSpanFromContext(ctx, "QueryNotifications")
	defer span.Finish()

	return httputil.PostJSON(ctx, span, h.httpClient, h.apiURL+QueryNotificationsPath, req, res)
}

func (h *httpUserInternalAPI) PerformPusherSet(
	ctx context.Context,
	request *api.PerformPusherSetRequest,
	response *struct{},
) error {
	span, ctx := opentracing.StartSpanFromContext(ctx, "PerformPusherSet")
	defer span.Finish()

	apiURL := h.apiURL + PerformPusherSetPath
	return httputil.PostJSON(ctx, span, h.httpClient, apiURL, request, response)
}

func (h *httpUserInternalAPI) PerformPusherDeletion(ctx context.Context, req *api.PerformPusherDeletionRequest, res *struct{}) error {
	span, ctx := opentracing.StartSpanFromContext(ctx, "PerformPusherDeletion")
	defer span.Finish()

	apiURL := h.apiURL + PerformPusherDeletionPath
	return httputil.PostJSON(ctx, span, h.httpClient, apiURL, req, res)
}

func (h *httpUserInternalAPI) QueryPushers(ctx context.Context, req *api.QueryPushersRequest, res *api.QueryPushersResponse) error {
	span, ctx := opentracing.StartSpanFromContext(ctx, "QueryPushers")
	defer span.Finish()

	apiURL := h.apiURL + QueryPushersPath
	return httputil.PostJSON(ctx, span, h.httpClient, apiURL, req, res)
}

func (h *httpUserInternalAPI) PerformPushRulesPut(
	ctx context.Context,
	request *api.PerformPushRulesPutRequest,
	response *struct{},
) error {
	span, ctx := opentracing.StartSpanFromContext(ctx, "PerformPushRulesPut")
	defer span.Finish()

	apiURL := h.apiURL + PerformPushRulesPutPath
	return httputil.PostJSON(ctx, span, h.httpClient, apiURL, request, response)
}

func (h *httpUserInternalAPI) QueryPushRules(ctx context.Context, req *api.QueryPushRulesRequest, res *api.QueryPushRulesResponse) error {
	span, ctx := opentracing.StartSpanFromContext(ctx, "QueryPushRules")
	defer span.Finish()

	apiURL := h.apiURL + QueryPushRulesPath
>>>>>>> f75169c3
	return httputil.PostJSON(ctx, span, h.httpClient, apiURL, req, res)
}<|MERGE_RESOLUTION|>--- conflicted
+++ resolved
@@ -37,23 +37,10 @@
 	PerformAccountDeactivationPath = "/userapi/performAccountDeactivation"
 	PerformOpenIDTokenCreationPath = "/userapi/performOpenIDTokenCreation"
 	PerformKeyBackupPath           = "/userapi/performKeyBackup"
-<<<<<<< HEAD
-	PerformUpdatePolicyVersionPath = "/userapi/performUpdatePolicyVersion"
-
-	QueryKeyBackupPath           = "/userapi/queryKeyBackup"
-	QueryProfilePath             = "/userapi/queryProfile"
-	QueryAccessTokenPath         = "/userapi/queryAccessToken"
-	QueryDevicesPath             = "/userapi/queryDevices"
-	QueryAccountDataPath         = "/userapi/queryAccountData"
-	QueryDeviceInfosPath         = "/userapi/queryDeviceInfos"
-	QuerySearchProfilesPath      = "/userapi/querySearchProfiles"
-	QueryOpenIDTokenPath         = "/userapi/queryOpenIDToken"
-	QueryPolicyVersionPath       = "/userapi/queryPolicyVersion"
-	QueryOutdatedPolicyUsersPath = "/userapi/queryOutdatedPolicy"
-=======
 	PerformPusherSetPath           = "/pushserver/performPusherSet"
 	PerformPusherDeletionPath      = "/pushserver/performPusherDeletion"
 	PerformPushRulesPutPath        = "/pushserver/performPushRulesPut"
+	PerformUpdatePolicyVersionPath = "/userapi/performUpdatePolicyVersion"
 
 	QueryKeyBackupPath      = "/userapi/queryKeyBackup"
 	QueryProfilePath        = "/userapi/queryProfile"
@@ -66,7 +53,8 @@
 	QueryPushersPath        = "/pushserver/queryPushers"
 	QueryPushRulesPath      = "/pushserver/queryPushRules"
 	QueryNotificationsPath  = "/pushserver/queryNotifications"
->>>>>>> f75169c3
+	QueryPolicyVersionPath       = "/userapi/queryPolicyVersion"
+	QueryOutdatedPolicyUsersPath = "/userapi/queryOutdatedPolicy"
 )
 
 // NewUserAPIClient creates a UserInternalAPI implemented by talking to a HTTP POST API.
@@ -271,7 +259,61 @@
 	}
 }
 
-<<<<<<< HEAD
+func (h *httpUserInternalAPI) QueryNotifications(ctx context.Context, req *api.QueryNotificationsRequest, res *api.QueryNotificationsResponse) error {
+	span, ctx := opentracing.StartSpanFromContext(ctx, "QueryNotifications")
+	defer span.Finish()
+
+	return httputil.PostJSON(ctx, span, h.httpClient, h.apiURL+QueryNotificationsPath, req, res)
+}
+
+func (h *httpUserInternalAPI) PerformPusherSet(
+	ctx context.Context,
+	request *api.PerformPusherSetRequest,
+	response *struct{},
+) error {
+	span, ctx := opentracing.StartSpanFromContext(ctx, "PerformPusherSet")
+	defer span.Finish()
+
+	apiURL := h.apiURL + PerformPusherSetPath
+	return httputil.PostJSON(ctx, span, h.httpClient, apiURL, request, response)
+}
+
+func (h *httpUserInternalAPI) PerformPusherDeletion(ctx context.Context, req *api.PerformPusherDeletionRequest, res *struct{}) error {
+	span, ctx := opentracing.StartSpanFromContext(ctx, "PerformPusherDeletion")
+	defer span.Finish()
+
+	apiURL := h.apiURL + PerformPusherDeletionPath
+	return httputil.PostJSON(ctx, span, h.httpClient, apiURL, req, res)
+}
+
+func (h *httpUserInternalAPI) QueryPushers(ctx context.Context, req *api.QueryPushersRequest, res *api.QueryPushersResponse) error {
+	span, ctx := opentracing.StartSpanFromContext(ctx, "QueryPushers")
+	defer span.Finish()
+
+	apiURL := h.apiURL + QueryPushersPath
+	return httputil.PostJSON(ctx, span, h.httpClient, apiURL, req, res)
+}
+
+func (h *httpUserInternalAPI) PerformPushRulesPut(
+	ctx context.Context,
+	request *api.PerformPushRulesPutRequest,
+	response *struct{},
+) error {
+	span, ctx := opentracing.StartSpanFromContext(ctx, "PerformPushRulesPut")
+	defer span.Finish()
+
+	apiURL := h.apiURL + PerformPushRulesPutPath
+	return httputil.PostJSON(ctx, span, h.httpClient, apiURL, request, response)
+}
+
+func (h *httpUserInternalAPI) QueryPushRules(ctx context.Context, req *api.QueryPushRulesRequest, res *api.QueryPushRulesResponse) error {
+	span, ctx := opentracing.StartSpanFromContext(ctx, "QueryPushRules")
+	defer span.Finish()
+
+	apiURL := h.apiURL + QueryPushRulesPath
+	return httputil.PostJSON(ctx, span, h.httpClient, apiURL, req, res)
+}
+
 func (h *httpUserInternalAPI) QueryPolicyVersion(ctx context.Context, req *api.QueryPolicyVersionRequest, res *api.QueryPolicyVersionResponse) error {
 	span, ctx := opentracing.StartSpanFromContext(ctx, "QueryPolicyVersion")
 	defer span.Finish()
@@ -293,59 +335,5 @@
 	defer span.Finish()
 
 	apiURL := h.apiURL + PerformUpdatePolicyVersionPath
-=======
-func (h *httpUserInternalAPI) QueryNotifications(ctx context.Context, req *api.QueryNotificationsRequest, res *api.QueryNotificationsResponse) error {
-	span, ctx := opentracing.StartSpanFromContext(ctx, "QueryNotifications")
-	defer span.Finish()
-
-	return httputil.PostJSON(ctx, span, h.httpClient, h.apiURL+QueryNotificationsPath, req, res)
-}
-
-func (h *httpUserInternalAPI) PerformPusherSet(
-	ctx context.Context,
-	request *api.PerformPusherSetRequest,
-	response *struct{},
-) error {
-	span, ctx := opentracing.StartSpanFromContext(ctx, "PerformPusherSet")
-	defer span.Finish()
-
-	apiURL := h.apiURL + PerformPusherSetPath
-	return httputil.PostJSON(ctx, span, h.httpClient, apiURL, request, response)
-}
-
-func (h *httpUserInternalAPI) PerformPusherDeletion(ctx context.Context, req *api.PerformPusherDeletionRequest, res *struct{}) error {
-	span, ctx := opentracing.StartSpanFromContext(ctx, "PerformPusherDeletion")
-	defer span.Finish()
-
-	apiURL := h.apiURL + PerformPusherDeletionPath
-	return httputil.PostJSON(ctx, span, h.httpClient, apiURL, req, res)
-}
-
-func (h *httpUserInternalAPI) QueryPushers(ctx context.Context, req *api.QueryPushersRequest, res *api.QueryPushersResponse) error {
-	span, ctx := opentracing.StartSpanFromContext(ctx, "QueryPushers")
-	defer span.Finish()
-
-	apiURL := h.apiURL + QueryPushersPath
-	return httputil.PostJSON(ctx, span, h.httpClient, apiURL, req, res)
-}
-
-func (h *httpUserInternalAPI) PerformPushRulesPut(
-	ctx context.Context,
-	request *api.PerformPushRulesPutRequest,
-	response *struct{},
-) error {
-	span, ctx := opentracing.StartSpanFromContext(ctx, "PerformPushRulesPut")
-	defer span.Finish()
-
-	apiURL := h.apiURL + PerformPushRulesPutPath
-	return httputil.PostJSON(ctx, span, h.httpClient, apiURL, request, response)
-}
-
-func (h *httpUserInternalAPI) QueryPushRules(ctx context.Context, req *api.QueryPushRulesRequest, res *api.QueryPushRulesResponse) error {
-	span, ctx := opentracing.StartSpanFromContext(ctx, "QueryPushRules")
-	defer span.Finish()
-
-	apiURL := h.apiURL + QueryPushRulesPath
->>>>>>> f75169c3
 	return httputil.PostJSON(ctx, span, h.httpClient, apiURL, req, res)
 }