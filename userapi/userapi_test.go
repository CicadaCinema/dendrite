--- conflicted
+++ resolved
@@ -69,11 +69,7 @@
 	aliceAvatarURL := "mxc://example.com/alice"
 	aliceDisplayName := "Alice"
 	userAPI, accountDB := MustMakeInternalAPI(t, apiTestOpts{})
-<<<<<<< HEAD
-	_, err := accountDB.CreateAccount(context.TODO(), "alice", "foobar", "", "")
-=======
-	_, err := accountDB.CreateAccount(context.TODO(), "alice", "foobar", "", api.AccountTypeUser)
->>>>>>> 002429c9
+	_, err := accountDB.CreateAccount(context.TODO(), "alice", "foobar", "", "", api.AccountTypeUser)
 	if err != nil {
 		t.Fatalf("failed to make account: %s", err)
 	}
@@ -151,11 +147,7 @@
 	t.Run("tokenLoginFlow", func(t *testing.T) {
 		userAPI, accountDB := MustMakeInternalAPI(t, apiTestOpts{})
 
-<<<<<<< HEAD
-		_, err := accountDB.CreateAccount(ctx, "auser", "apassword", "", "")
-=======
-		_, err := accountDB.CreateAccount(ctx, "auser", "apassword", "", api.AccountTypeUser)
->>>>>>> 002429c9
+		_, err := accountDB.CreateAccount(ctx, "auser", "apassword", "", "", api.AccountTypeUser)
 		if err != nil {
 			t.Fatalf("failed to make account: %s", err)
 		}
